package net.corda.training.contract

import net.corda.core.contracts.*
import net.corda.finance.*
import net.corda.testing.contracts.DummyState
import net.corda.testing.node.MockServices
import net.corda.testing.node.ledger
import net.corda.training.ALICE
import net.corda.training.BOB
import net.corda.training.DUMMY
import net.corda.training.MINICORP
import net.corda.training.state.IOUState
import org.junit.*

/**
 * Practical exercise instructions for Contracts Part 1.
 * The objective here is to write some contract code that verifies a transaction to issue an [IOUState].
 * As with the [IOUStateTests] uncomment each unit test and run them one at a time. Use the body of the tests and the
 * task description to determine how to get the tests to pass.
 */
class IOUIssueTests {
    // A pre-defined dummy command.
    class DummyCommand : TypeOnlyCommandData()
    private var ledgerServices = MockServices(listOf("net.corda.training"))

    /**
     * Task 1.
     * Recall that Commands are required to hint to the intention of the transaction as well as take a list of
     * public keys as parameters which correspond to the required signers for the transaction.
     * Commands also become more important later on when multiple actions are possible with an IOUState, e.g. Transfer
     * and Settle.
     * TODO: Add an "Issue" command to the IOUContract and check for the existence of the command in the verify function.
     * Hint:
     * - For the create command we only care about the existence of it in a transaction, therefore it should subclass
     *   the [TypeOnlyCommandData] class.
     * - The command should be defined inside [IOUContract].
     * - You can use the [requireSingleCommand] function on [tx.commands] to check for the existence and type of the specified command
     *   in the transaction. [requireSingleCommand] requires a generic type to identify the type of command required.
     *
     *   requireSingleCommand<REQUIRED_COMMAND>()
     *
     * - We usually encapsulate our commands around an interface inside the contract class called [Commands] which
     *   implements the [CommandData] interface. The [Create] command itself should be defined inside the [Commands]
     *   interface as well as implement it, for example:
     *
     *     interface Commands : CommandData {
     *         class X : TypeOnlyCommandData(), Commands
     *     }
     *
     * - We can check for the existence of any command that implements [IOUContract.Commands] by using the
     *   [requireSingleCommand] function which takes a type parameter.
     */
    @Test
    fun mustIncludeIssueCommand() {
        val iou = IOUState(1.POUNDS, ALICE.party, BOB.party)
        ledgerServices.ledger {
            transaction {
                output(IOUContract.IOU_CONTRACT_ID,  iou)
                command(listOf(ALICE.publicKey, BOB.publicKey), DummyCommand()) // Wrong type.
                this.fails()
            }
            transaction {
                output(IOUContract.IOU_CONTRACT_ID, iou)
                command(listOf(ALICE.publicKey, BOB.publicKey), IOUContract.Commands.Issue()) // Correct type.
                this.verifies()
            }
        }
    }

    /**
     * Task 2.
     * As previously observed, issue transactions should not have any input state references. Therefore we must check to
     * ensure that no input states are included in a transaction to issue an IOU.
     * TODO: Write a contract constraint that ensures a transaction to issue an IOU does not include any input states.
     * Hint: use a [requireThat] block with a constraint to inside the [IOUContract.verify] function to encapsulate your
     * constraints:
     *
     *     requireThat {
     *         "Message when constraint fails" using (boolean constraint expression)
     *     }
     *
     * Note that the unit tests often expect contract verification failure with a specific message which should be
     * defined with your contract constraints. If not then the unit test will fail!
     *
     * You can access the list of inputs via the [LedgerTransaction] object which is passed into
     * [IOUContract.verify].
     */
    @Test
    fun issueTransactionMustHaveNoInputs() {
        val iou = IOUState(1.POUNDS, ALICE.party, BOB.party)
        ledgerServices.ledger {
            transaction {
                input(IOUContract.IOU_CONTRACT_ID, DummyState())
                command(listOf(ALICE.publicKey, BOB.publicKey), IOUContract.Commands.Issue())
                output(IOUContract.IOU_CONTRACT_ID, iou)
                this `fails with` "No inputs should be consumed when issuing an IOU."
            }
            transaction {
                output(IOUContract.IOU_CONTRACT_ID, iou)
                command(listOf(ALICE.publicKey, BOB.publicKey), IOUContract.Commands.Issue())
                this.verifies() // As there are no input states.
            }
        }
    }

    /**
     * Task 3.
     * Now we need to ensure that only one [IOUState] is issued per transaction.
     * TODO: Write a contract constraint that ensures only one output state is created in a transaction.
     * Hint: Write an additional constraint within the existing [requireThat] block which you created in the previous
     * task.
     */
    @Test
    fun issueTransactionMustHaveOneOutput() {
        val iou = IOUState(1.POUNDS, ALICE.party, BOB.party)
        ledgerServices.ledger {
            transaction {
                command(listOf(ALICE.publicKey, BOB.publicKey), IOUContract.Commands.Issue())
                output(IOUContract.IOU_CONTRACT_ID, iou) // Two outputs fails.
                output(IOUContract.IOU_CONTRACT_ID, iou)
                this `fails with` "Only one output state should be created when issuing an IOU."
            }
            transaction {
                command(listOf(ALICE.publicKey, BOB.publicKey), IOUContract.Commands.Issue())
                output(IOUContract.IOU_CONTRACT_ID, iou) // One output passes.
                this.verifies()
            }
        }
    }

    /**
     * Task 4.
     * Now we need to consider the properties of the [IOUState]. We need to ensure that an IOU should always have a
     * positive value.
     * TODO: Write a contract constraint that ensures newly issued IOUs always have a positive value.
     * Hint: You will nee da number of hints to complete this task!
     * - Use the Kotlin keyword 'val' to create a new constant which will hold a reference to the output IOU state.
     * - You can use the Kotlin function [single] to either grab the single element from the list or throw an exception
     *   if there are 0 or more than one elements in the list. Note that we have already checked the outputs list has
     *   only one element in the previous task.
     * - We need to obtain a reference to the proposed IOU for issuance from the [LedgerTransaction.outputs] list.
     *   This list is typed as a list of [ContractState]s, therefore we need to cast the [ContractState] which we return
     *   from [single] to an [IOUState]. You can use the Kotlin keyword 'as' to cast a class. E.g.
     *
     *       val state = tx.outputStates.single() as XState
     *
     * - When checking the [IOUState.amount] property is greater than zero, you need to check the
     *   [IOUState.amount.quantity] field.
     */
    @Test
    fun cannotCreateZeroValueIOUs() {
        ledgerServices.ledger {
            transaction {
                command(listOf(ALICE.publicKey, BOB.publicKey), IOUContract.Commands.Issue())
                output(IOUContract.IOU_CONTRACT_ID, IOUState(0.POUNDS, ALICE.party, BOB.party)) // Zero amount fails.
                this `fails with` "A newly issued IOU must have a positive amount."
            }
            transaction {
                command(listOf(ALICE.publicKey, BOB.publicKey), IOUContract.Commands.Issue())
                output(IOUContract.IOU_CONTRACT_ID, IOUState(100.SWISS_FRANCS, ALICE.party, BOB.party))
                this.verifies()
            }
            transaction {
                command(listOf(ALICE.publicKey, BOB.publicKey), IOUContract.Commands.Issue())
                output(IOUContract.IOU_CONTRACT_ID, IOUState(1.POUNDS, ALICE.party, BOB.party))
                this.verifies()
            }
            transaction {
                command(listOf(ALICE.publicKey, BOB.publicKey), IOUContract.Commands.Issue())
                output(IOUContract.IOU_CONTRACT_ID, IOUState(10.DOLLARS, ALICE.party, BOB.party))
                this.verifies()
            }
        }
    }

    /**
     * Task 5.
     * For obvious reasons, the identity of the lender and borrower must be different.
     * TODO: Add a contract constraint to check the lender is not the borrower.
     * Hint:
     * - You can use the [IOUState.lender] and [IOUState.borrower] properties.
     * - This check must be made before the checking who has signed.
     */
    @Test
    fun lenderAndBorrowerCannotBeTheSame() {
        val iou = IOUState(1.POUNDS, ALICE, BOB)
        val borrowerIsLenderIou = IOUState(10.POUNDS, ALICE, ALICE)
        ledger {
            transaction {
                command(ALICE_PUBKEY, BOB_PUBKEY) { IOUContract.Commands.Issue() }
                output(IOUContract.IOU_CONTRACT_ID) { borrowerIsLenderIou }
                this `fails with` "The lender and borrower cannot have the same identity."
            }
            transaction {
                command(ALICE_PUBKEY, BOB_PUBKEY) { IOUContract.Commands.Issue() }
                output(IOUContract.IOU_CONTRACT_ID) { iou }
                this.verifies()
            }
        }
    }

    /**
     * Task 6.
     * The list of public keys which the commands hold should contain all of the participants defined in the [IOUState].
     * This is because the IOU is a bilateral agreement where both parties involved are required to sign to issue an
     * IOU or change the properties of an existing IOU.
     * TODO: Add a contract constraint to check that all the required signers are [IOUState] participants.
     * Hint:
     * - In Kotlin you can perform a set equality check of two sets with the == operator.
     * - We need to check that the signers for the transaction are a subset of the participants list.
     * - We don't want any additional public keys not listed in the IOUs participants list.
     * - You will need a reference to the Issue command to get access to the list of signers.
     * - [requireSingleCommand] returns the single required command - you can assign the return value to a constant.
     *
     * Kotlin Hints
     * Kotlin provides a map function for easy conversion of a [Collection] using map
     * - https://kotlinlang.org/api/latest/jvm/stdlib/kotlin.collections/map.html
     * [Collection] can be turned into a set using toSet()
     * - https://kotlinlang.org/api/latest/jvm/stdlib/kotlin.collections/to-set.html
     */
    @Test
    fun lenderAndBorrowerMustSignIssueTransaction() {
        val iou = IOUState(1.POUNDS, ALICE.party, BOB.party)
        ledgerServices.ledger {
            transaction {
                command(DUMMY.publicKey, IOUContract.Commands.Issue())
                output(IOUContract.IOU_CONTRACT_ID, iou)
                this `fails with` "Both lender and borrower together only may sign IOU issue transaction."
            }
            transaction {
                command(ALICE.publicKey, IOUContract.Commands.Issue())
                output(IOUContract.IOU_CONTRACT_ID, iou)
                this `fails with` "Both lender and borrower together only may sign IOU issue transaction."
            }
            transaction {
                command(BOB.publicKey, IOUContract.Commands.Issue())
                output(IOUContract.IOU_CONTRACT_ID, iou)
                this `fails with` "Both lender and borrower together only may sign IOU issue transaction."
            }
            transaction {
                command(listOf(BOB.publicKey, BOB.publicKey, BOB.publicKey), IOUContract.Commands.Issue())
                output(IOUContract.IOU_CONTRACT_ID, iou)
                this `fails with` "Both lender and borrower together only may sign IOU issue transaction."
            }
            transaction {
                command(listOf(BOB.publicKey, BOB.publicKey, MINICORP.publicKey, ALICE.publicKey), IOUContract.Commands.Issue())
                output(IOUContract.IOU_CONTRACT_ID, iou)
                this `fails with` "Both lender and borrower together only may sign IOU issue transaction."
            }
            transaction {
                command(listOf(BOB.publicKey, BOB.publicKey, BOB.publicKey, ALICE.publicKey), IOUContract.Commands.Issue())
                output(IOUContract.IOU_CONTRACT_ID, iou)
                this.verifies()
            }
            transaction {
                command(listOf(ALICE.publicKey, BOB.publicKey),IOUContract.Commands.Issue())
                output(IOUContract.IOU_CONTRACT_ID, iou)
                this.verifies()
            }
        }
    }
<<<<<<< HEAD

    /**
     * Task 6.
     * For obvious reasons, the identity of the lender and borrower must be different.
     * TODO: Add a contract constraint to check the lender is not the borrower.
     * Hint:
     * - You can use the [IOUState.lender] and [IOUState.borrower] properties.
     * - This check must be made before the checking who has signed.
     */
    @Test
    fun lenderAndBorrowerCannotBeTheSame() {
        val iou = IOUState(1.POUNDS, ALICE.party, BOB.party)
        val borrowerIsLenderIou = IOUState(10.POUNDS, ALICE.party, ALICE.party)
        ledgerServices.ledger {
            transaction {
                command(listOf(ALICE.publicKey, BOB.publicKey),IOUContract.Commands.Issue())
                output(IOUContract.IOU_CONTRACT_ID, borrowerIsLenderIou)
                this `fails with` "The lender and borrower cannot have the same identity."
            }
            transaction {
                command(listOf(ALICE.publicKey, BOB.publicKey), IOUContract.Commands.Issue())
                output(IOUContract.IOU_CONTRACT_ID, iou)
                this.verifies()
            }
        }
    }
=======
>>>>>>> 567d3ab9
}<|MERGE_RESOLUTION|>--- conflicted
+++ resolved
@@ -183,17 +183,17 @@
      */
     @Test
     fun lenderAndBorrowerCannotBeTheSame() {
-        val iou = IOUState(1.POUNDS, ALICE, BOB)
-        val borrowerIsLenderIou = IOUState(10.POUNDS, ALICE, ALICE)
-        ledger {
-            transaction {
-                command(ALICE_PUBKEY, BOB_PUBKEY) { IOUContract.Commands.Issue() }
-                output(IOUContract.IOU_CONTRACT_ID) { borrowerIsLenderIou }
+        val iou = IOUState(1.POUNDS, ALICE.party, BOB.party)
+        val borrowerIsLenderIou = IOUState(10.POUNDS, ALICE.party, ALICE.party)
+        ledgerServices.ledger {
+            transaction {
+                command(listOf(ALICE.publicKey, BOB.publicKey),IOUContract.Commands.Issue())
+                output(IOUContract.IOU_CONTRACT_ID, borrowerIsLenderIou)
                 this `fails with` "The lender and borrower cannot have the same identity."
             }
             transaction {
-                command(ALICE_PUBKEY, BOB_PUBKEY) { IOUContract.Commands.Issue() }
-                output(IOUContract.IOU_CONTRACT_ID) { iou }
+                command(listOf(ALICE.publicKey, BOB.publicKey), IOUContract.Commands.Issue())
+                output(IOUContract.IOU_CONTRACT_ID, iou)
                 this.verifies()
             }
         }
@@ -259,33 +259,4 @@
             }
         }
     }
-<<<<<<< HEAD
-
-    /**
-     * Task 6.
-     * For obvious reasons, the identity of the lender and borrower must be different.
-     * TODO: Add a contract constraint to check the lender is not the borrower.
-     * Hint:
-     * - You can use the [IOUState.lender] and [IOUState.borrower] properties.
-     * - This check must be made before the checking who has signed.
-     */
-    @Test
-    fun lenderAndBorrowerCannotBeTheSame() {
-        val iou = IOUState(1.POUNDS, ALICE.party, BOB.party)
-        val borrowerIsLenderIou = IOUState(10.POUNDS, ALICE.party, ALICE.party)
-        ledgerServices.ledger {
-            transaction {
-                command(listOf(ALICE.publicKey, BOB.publicKey),IOUContract.Commands.Issue())
-                output(IOUContract.IOU_CONTRACT_ID, borrowerIsLenderIou)
-                this `fails with` "The lender and borrower cannot have the same identity."
-            }
-            transaction {
-                command(listOf(ALICE.publicKey, BOB.publicKey), IOUContract.Commands.Issue())
-                output(IOUContract.IOU_CONTRACT_ID, iou)
-                this.verifies()
-            }
-        }
-    }
-=======
->>>>>>> 567d3ab9
 }