--- conflicted
+++ resolved
@@ -157,11 +157,7 @@
     }
 
     /**
-<<<<<<< HEAD
-     * Task 11.
-=======
      * Task 10.
->>>>>>> 567d3ab9
      * TODO: Add a helper method called [pay] that can be called from an [IOUState] to settle an amount of the IOU.
      * Hint: You will need to increase the [IOUState.paid] property by the amount the borrower wishes to pay.
      * The existing state is immutable so a new state must be created from the existing state. Kotlin provides a [copy]
